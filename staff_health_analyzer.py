# Import Libraries
import pandas as pd
import matplotlib.pyplot as plt
import numpy as np
import os
import json
from sqlalchemy import create_engine
from enum import Enum
<<<<<<< HEAD
from typing import Dict, Optional, Any, List
from functools import lru_cache
import json
from openai import OpenAI
from dotenv import load_dotenv

# Load environment variables from .env file
=======
from dotenv import load_dotenv
from typing import Dict, Optional, Any, Tuple
from functools import lru_cache
from openai import OpenAI

# Load environment variables
>>>>>>> fc44b361
load_dotenv()

# Constants
DEFAULT_BMI_VALUE = 22.0
MODE_KIOSK = "kiosk"
MODE_MOBILE = "mobile"
ERROR_BMI_KIOSK = "BMI analysis not available in kiosk mode."


# Database connection
def create_db_engine():
    """Create SQLAlchemy engine from environment variables"""
    db_url = f"postgresql+psycopg://{os.getenv('user')}:{os.getenv('pass')}@{os.getenv('host')}:{os.getenv('port')}/{os.getenv('dbname')}"
    return create_engine(db_url, echo=True, future=True)


class HealthMeasure(Enum):
    OVERALL = "Overall"
    HYPERTENSION = "Hypertension"
    STRESS = "Stress"
    WELLNESS = "Wellness"
    BMI = "BMI"


class VisualizationCategory(Enum):
    OVERALL = "Overall"
    AGE_RANGE = "Age_range"
    GENDER = "Gender"
    BMI = "BMI"


class TimePeriod(Enum):
    WEEKLY = "Weekly"
    MONTHLY = "Monthly"
    QUARTERLY = "Quarterly"
    YEARLY = "Yearly"


class ReportType(Enum):
    LATEST = "Latest"
    TRENDING = "Trending"


class StaffHealthAnalyzer:
    # Mapping constants
    STRESS_MAP = {"low": 1, "normal": 2, "mild": 3, "high": 4, "very high": 5}
    WELLNESS_MAP = {"high": 1, "medium": 2.5, "low": 5}
    HYPERTENSION_MAP = {"low": 1, "medium": 2.5, "high": 5}
    BMI_MAP = {"normal": 1, "underweight": 2, "overweight": 3, "obese": 5}

    # Age range boundaries
    AGE_BINS = [0, 25, 35, 45, 55, 100]
    AGE_LABELS = ["18-25", "26-35", "36-45", "46-55", "55+"]

<<<<<<< HEAD
    # System prompt for health recommendations
    RECOMMENDATIONS_PROMPT = """  
    Act as a workplace health advisor tasked with generating actionable recommendations to improve employee health based on data insights. Analyze the provided data and generate prioritized recommendations.
=======
    RECOMMENDATIONS_PROMPT = """
    Act as a workplace health advisor tasked with generating actionable recommendations to improve employee health based on data insights.
    Analyze the provided data and generate prioritized recommendations.
>>>>>>> fc44b361
    """

    def __init__(
        self,
        data_path: str,
        api_key: Optional[str] = None,
        mode: str = MODE_MOBILE,
    ):
        """
        Initialize the health analyzer with staff health data

        Parameters:
        data_path (str): Path to the CSV file with staff health data
        api_key (str, optional): OpenAI API key for natural language summaries and recommendations
        mode (str): Analysis mode - 'kiosk' or 'mobile'
        """
        # Validate and store the mode
        self.mode = mode.lower()
        if self.mode not in [MODE_KIOSK, MODE_MOBILE]:
            raise ValueError(
                f"Invalid mode: {mode}. Must be '{MODE_KIOSK}' or '{MODE_MOBILE}'"
            )

        # Load and preprocess the dataset
        self.df = self._load_and_preprocess_data(data_path)

        # Initialize mappings
        self._initialize_mappings()

<<<<<<< HEAD
        # Initialize OpenAI client if API key is provided
=======
        # Initialize OpenAI if API key is provided
>>>>>>> fc44b361
        self.openai_client = self._initialize_openai_client(api_key)

    def _load_and_preprocess_data(self, data_path: str) -> pd.DataFrame:
        """Load and preprocess the dataset"""
        # Load data
        try:
            df = pd.read_csv(data_path)
        except Exception as e:
            print(f"Failed to load CSV data: {e}")
            try:
                # Create database engine
                engine = create_db_engine()

                if self.mode == MODE_MOBILE:
                    query = """
                    SELECT
                    to_timestamp(o.created_at/1000) as date,
                    o.user_id as staff_id,
                    u.gender as gender,
                    o.bmi as bmi,
                    o.stresslevel as stressLevel,
                    o.wellnesslevel as wellnessLevel,
                    o.hypertensionrisk as hypertensionRisk,
                    o.age as age
                    FROM obsv_latest_v2 o
                    INNER JOIN users u
                    on o.user_id = u.user_id
                    """
                elif self.mode == MODE_KIOSK:
                    query = """
                    SELECT 
                    to_timestamp(created_at/1000) as date,
                    email as staff_id,
                    stresslevel as stressLevel,
                    wellnesslevel as wellnessLevel,
                    hypertensionrisk as hypertensionRisk,
                    age,
                    gender
                    FROM kiosk_table"""
                else:
                    raise ValueError(f"Invalid mode: {self.mode}")
                
                # Execute query
                df = pd.read_sql_query(query, engine)
                print(f"Successfully loaded data from database in {self.mode} mode")
                
            except Exception as db_error:
                raise ValueError(
                    f"Failed to load data from both CSV and database: {db_error}"
                )

        # Convert date column to datetime
<<<<<<< HEAD
        df["date"] = pd.to_datetime(df["date"], dayfirst=True)
=======
        df["date"] = pd.to_datetime(df["date"], format='mixed', dayfirst=True)

        # Remove time component, keep only date
        df["date"] = df["date"].dt.date
>>>>>>> fc44b361

        # Handle demographic data based on mode
        df = self._handle_demographic_data(df)

        # Handle BMI based on mode
        df = self._handle_bmi_data(df)

        # Process categorical BMI
        df["original_bmi"] = df["bmi"].apply(self._categorize_bmi).replace("", np.nan)

        # Save original values for other health measures
        df["original_stress"] = df["stresslevel"].fillna("").replace("", np.nan)
        df["original_wellness"] = df["wellnesslevel"].fillna("").replace("", np.nan)
        df["original_hypertension"] = (
            df["hypertensionrisk"].fillna("").replace("", np.nan)
        )

        # Sort data by staff_id and date
        df = df.sort_values(by=["staff_id", "date"])
        df.reset_index(drop=True, inplace=True)

        # Handle missing values
        df = self._handle_missing_values(df)

        # Process age ranges
        df["age_range"] = pd.cut(
            df["age"],
            bins=self.AGE_BINS,
            labels=self.AGE_LABELS,
        )

        # Apply numeric mappings and calculate overall health
        df = self._apply_value_mappings(df)

        return df

    def _handle_demographic_data(self, df: pd.DataFrame) -> pd.DataFrame:
        """Handle demographic data (age and gender) based on mode"""
        df_copy = df.copy()

        if self.mode == MODE_KIOSK:
            if "age" not in df_copy.columns:
                df_copy["age"] = 35  # Default value
            if "gender" not in df_copy.columns:
                df_copy["gender"] = "unknown"
        elif self.mode == MODE_MOBILE:
            if "age" not in df_copy.columns:
                print("Warning: Age data missing in mobile mode. Using default values.")
                df_copy["age"] = 35
            if "gender" not in df_copy.columns:
                print(
                    "Warning: Gender data missing in mobile mode. Using default values."
                )
                df_copy["gender"] = "unknown"

        return df_copy

    def _handle_bmi_data(self, df: pd.DataFrame) -> pd.DataFrame:
        """Handle BMI data based on mode"""
        df_copy = df.copy()

        if self.mode == MODE_KIOSK:
            # For kiosk mode, BMI is not available
            df_copy["bmi"] = DEFAULT_BMI_VALUE
            if "bmi" in df.columns:
                print(
                    "Warning: BMI data present but in kiosk mode. Using placeholder values."
                )
        elif "bmi" not in df.columns:
            # Handle missing BMI column in mobile mode
            print("Warning: BMI data missing in mobile mode. Using estimated values.")
            df_copy["bmi"] = DEFAULT_BMI_VALUE

        return df_copy

    @staticmethod
    def _categorize_bmi(bmi):
        """Categorize BMI value"""
        if bmi is None or pd.isna(bmi):
            return ""
        elif bmi < 18.5:
            return "underweight"
        elif 18.5 <= bmi < 25:
            return "normal"
        elif 25 <= bmi < 30:
            return "overweight"
        else:
            return "obese"

    def _handle_missing_values(self, df: pd.DataFrame) -> pd.DataFrame:
        """Handle missing values in health metrics"""
        df_copy = df.copy()

        # Health measure columns to process
        health_columns = [
            "original_hypertension",
            "original_stress",
            "original_wellness",
            "original_bmi",
        ]

        # Forward fill followed by backward fill
        for col in health_columns:
            df_copy[col] = df_copy[col].ffill().bfill()

        return df_copy

    def _initialize_mappings(self):
        """Initialize all mappings used in the analysis"""
        # Measurement column mappings
        self.measurement_mappings = {
            "Overall": "overallHealth",
            "Hypertension": "original_hypertension",
            "Stress": "original_stress",
            "Wellness": "original_wellness",
            "BMI": "original_bmi",
        }

        # Display names for reports
        self.display_names = {
            "Overall": "OverallHealth",
            "Hypertension": "HypertensionRisk",
            "Stress": "StressLevel",
            "Wellness": "WellnessLevel",
            "BMI": "BMI",
        }

        # Visualization category mappings
        self.visualization_mappings = {
            "Overall": "overall",
            "Age_range": "age_range",
            "Gender": "gender",
            "BMI": "original_bmi",
        }

        # LLM system prompt
        self.SYSTEM_PROMPT = """Act as a health data analyst tasked with summarizing the health status of employees in a company. Below are the specifications for the report:
        *Report Type*: {report_type}  
        *Health Measurement*: {health_measurement}  
        *Visualization Category*: {visualization_category}  
        *Data*:{data}
        
        ### Input Data Structure
        - *Report Type*:
          - *Latest*: Snapshot of current health metrics.
          - *Trending*: Trends over time (e.g., weekly/monthly changes).
        - *Health Measurement*:
          - Overall | Hypertension | Stress | Wellness | BMI
          - Overall represents the cumulative overall metrics that are derived from 
        - *Visualization Category*:
          - If Report Type = latest
          - *Visualization Category* : Overall | By Age Range | By Gender | By BMI
          - If Report Type = trending
          - *Visualization Category* : weekly | monthly | quarterly | yearly
        - *Data*:
          - Corresponding data of {report_type} {health_measurement} and {visualization_category} in table format
        
        ### Task
        Analyze the health data provided below and generate a concise summary that:
        1. Highlights key findings for the *{health_measurement}* metric.
        2. Compares trends or current status based on the *{report_type}* type.
        
        ### Input Data
        {data}
        
        ### Expected Output Format
        - A 3-5 sentence summary in plain English.
        - Focus on clarity, relevance, and data-driven conclusions."""

    def _apply_value_mappings(self, df: pd.DataFrame) -> pd.DataFrame:
        """Apply numeric mappings to categorical data and calculate overall health"""
        df_copy = df.copy()

        # Apply numeric mappings
        df_copy["stressLevel"] = df_copy["original_stress"].map(self.STRESS_MAP)
        df_copy["wellnessLevel"] = df_copy["original_wellness"].map(self.WELLNESS_MAP)
        df_copy["hypertensionRisk"] = df_copy["original_hypertension"].map(
            self.HYPERTENSION_MAP
        )
        df_copy["bmi_score"] = df_copy["original_bmi"].map(self.BMI_MAP)

        # Calculate overall health if not present
        if "overallHealth" not in df_copy.columns:
            overall_health_values = (
                0.25 * df_copy["stressLevel"]
                + 0.35 * df_copy["wellnessLevel"]
                + 0.25 * df_copy["hypertensionRisk"]
                + 0.15 * df_copy["bmi_score"]
            )

            df_copy["overallHealth"] = overall_health_values.apply(
                self._categorize_overall_health
            )

        return df_copy

    @staticmethod
    def _categorize_overall_health(value: float) -> str:
        """Categorize overall health value"""
        if value <= 2:
            return "healthy"
        elif 2 < value <= 3:
            return "mild"
        elif 3 < value <= 4:
            return "elevated"
        else:
            return "risky"

    def _initialize_openai_client(self, api_key: Optional[str]) -> Optional[OpenAI]:
        """Initialize OpenAI client if API key is provided"""
        if not api_key:
<<<<<<< HEAD
            # Try to get API key from environment variable
            api_key = os.getenv("OPENAI_API_KEY")
            if not api_key:
                return None

=======
            api_key = os.getenv("OPENAI_API_KEY")
            if not api_key:
                return None
        
>>>>>>> fc44b361
        try:
            return OpenAI(api_key=api_key)
        except Exception as e:
            print(f"Failed to initialize OpenAI client: {e}")
            return None

    def _validate_request(self, health_measure: str, category: str = None) -> None:
        """Validate if the requested report is available in the current mode"""
        if self.mode == MODE_KIOSK:
            if health_measure == "BMI" or category == "BMI":
                raise ValueError(ERROR_BMI_KIOSK)
            # Add validation for demographic analysis in kiosk mode
            if category in ["Age_range", "Gender"]:
                raise ValueError(f"{category} analysis not available in kiosk mode.")

    @lru_cache(maxsize=32)
    def get_latest_data(self) -> pd.DataFrame:
        """Get most recent data for each staff member"""
        return self.df.sort_values("date").groupby("staff_id").last().reset_index()

    def generate_latest_report(
        self, health_measure: str, visualization_cat: str
    ) -> pd.DataFrame:
        """
        Generate a latest snapshot report for given health measure and visualization category

        Parameters:
        health_measure (str): Health measure to report on (Overall, Hypertension, Stress, Wellness, BMI)
        visualization_cat (str): Category to visualize by (Overall, Age range, Gender type, BMI)

        Returns:
        pd.DataFrame: Report data
        """
        # Validate request
        self._validate_request(health_measure, visualization_cat)

        # Get the latest data
        data = self.get_latest_data()

        # Get measure column name and display name
        measure_col = self.measurement_mappings[health_measure]
        display_name = self.display_names[health_measure]

        # Get visualization category column
        viz_col = self.visualization_mappings[visualization_cat]

        # Set the appropriate category name
        category_name = (
            "Category" if visualization_cat == "Overall" else visualization_cat
        )

        # Generate report based on visualization category
        if viz_col == "overall":
            return self._generate_overall_report(
                data, measure_col, display_name, category_name
            )
        else:
            return self._generate_category_report(
                data, measure_col, viz_col, display_name, category_name
            )

    def _generate_overall_report(
        self,
        data: pd.DataFrame,
        measure_col: str,
        display_name: str,
        category_name: str,
    ) -> pd.DataFrame:
        """Generate report for Overall visualization category"""
        counts = data[measure_col].value_counts()

        return pd.DataFrame(
            {
                category_name: "Overall",
                display_name: counts.index.tolist(),
                "Count": counts.values,
                "Percentage": (counts.values / counts.sum() * 100).round(2),
            }
        )

    def _generate_category_report(
        self,
        data: pd.DataFrame,
        measure_col: str,
        viz_col: str,
        display_name: str,
        category_name: str,
    ) -> pd.DataFrame:
        """Generate report for a specific visualization category"""
        # Create crosstab
        crosstab = pd.crosstab(data[measure_col], data[viz_col])
        percentages = crosstab.div(crosstab.sum(axis=0), axis=1) * 100

        # Create report with original categorical values
        report = []
        for measure_val in crosstab.index:
            for group_val in crosstab.columns:
                report.append(
                    {
                        category_name: group_val,
                        display_name: measure_val,
                        "Count": crosstab.loc[measure_val, group_val],
                        "Percentage": percentages.loc[measure_val, group_val].round(2),
                    }
                )

        return pd.DataFrame(report)

    def generate_trending_report(
        self, health_measure: str, time_period: str
    ) -> pd.DataFrame:
        """
        Generate a trending report for given health measure over a time period

        Parameters:
        health_measure (str): Health measure to report on (Overall, Hypertension, Stress, Wellness, BMI)
        time_period (str): Time period for trend analysis (Weekly, Monthly, Quarterly, Yearly)

        Returns:
        pd.DataFrame: Trend data
        """
        # Validate request
        self._validate_request(health_measure)

        # Get measure column name and display name
        measure_col = self.measurement_mappings[health_measure]
        display_name = self.display_names[health_measure]

        # Create filtered dataframe with time period column
        df_filtered = self._filter_by_time_period(time_period)

        # Process the data to generate the trending report
        return self._process_trending_data(df_filtered, measure_col, display_name)

    def _filter_by_time_period(self, time_period: str) -> pd.DataFrame:
        """Filter data and add time_period column based on selected time period"""
        df = self.df.copy()
        
        # Convert date objects back to datetime for datetime operations
        df["date"] = pd.to_datetime(df["date"])

        if time_period == "Weekly":
            # Filter data for the last 6 weeks
            df = df[df["date"] >= df["date"].max() - pd.Timedelta(weeks=5)].reset_index(
                drop=True
            )
            df["time_period"] = df["date"].dt.to_period("W")
            groupby_col = "time_period"

        elif time_period == "Monthly":
            # Filter data for the last 6 months
            df = df[
                df["date"] >= df["date"].max() - pd.DateOffset(months=5)
            ].reset_index(drop=True)
            df["time_period"] = df["date"].dt.to_period("M")
            groupby_col = "time_period"

        elif time_period == "Quarterly":
            # Filter data for the last 6 quarters
            df = df[
                df["date"] >= df["date"].max() - pd.DateOffset(months=6 * 3 - 2)
            ].reset_index(drop=True)
            df["time_period"] = (
                df["date"]
                .dt.to_period("Q")
                .apply(lambda x: x.start_time.strftime("%Y-%m-%d"))
            )
            groupby_col = "time_period"

        elif time_period == "Yearly":
            # Filter data for the last 6 years
            df = df[
                df["date"] >= df["date"].max() - pd.DateOffset(years=5)
            ].reset_index(drop=True)
            df["time_period"] = df["date"].dt.year
            groupby_col = "time_period"
        else:
            raise ValueError(f"Invalid time period: {time_period}")

        return df, groupby_col

    def _process_trending_data(
        self, filtered_data: tuple, measure_col: str, display_name: str
    ) -> pd.DataFrame:
        """Process filtered data to generate trending report"""
        df, groupby_col = filtered_data

        # Get the latest date in each time period
        latest_dates = df.groupby(groupby_col)["date"].max().reset_index()

        # Merge with the original dataset to keep only the latest records per time period
        df_latest = df.merge(latest_dates, on=[groupby_col, "date"])

        # Define all possible categories for measure
        all_measure_categories = df[measure_col].unique()
        all_periods = df_latest[groupby_col].unique()

        # Create a complete MultiIndex with all combinations
        multi_index = pd.MultiIndex.from_product(
            [all_periods, all_measure_categories], names=[groupby_col, measure_col]
        )

        # Group by measure and time period, then count occurrences
        df_trend = (
            df_latest.groupby([groupby_col, measure_col])
            .size()
            .reset_index(name="Count")
        )

        # Reindex to ensure missing categories are filled with zero
        df_trend = (
            df_trend.set_index([groupby_col, measure_col])
            .reindex(multi_index, fill_value=0)
            .reset_index()
        )

        # Calculate percentage within each time period
        total_count = df_trend.groupby(groupby_col)["Count"].transform("sum")
        df_trend["Percentage"] = ((df_trend["Count"] / total_count) * 100).round(2)

        # Convert time_period to string for consistent output
        df_trend[groupby_col] = df_trend[groupby_col].astype(str)

        # Sort by time period for better visualization
        df_trend = df_trend.sort_values(by=[groupby_col, measure_col])

        # Rename the measure_col column to use the display name for consistency with latest report
        return df_trend.rename(columns={measure_col: display_name})

    def generate_all_reports(self, report_type: str) -> Dict[str, pd.DataFrame]:
        """
        Generate all required reports of a specific type

        Parameters:
        report_type (str): 'Latest' or 'Trending'

        Returns:
        Dict[str, pd.DataFrame]: Dictionary of all reports with appropriate keys
        """
        reports = {}
        required_combinations = []

        if report_type == "Latest":
            # Generate combinations for latest reports
            for measure in HealthMeasure:
                # Skip BMI measure in kiosk mode
                if self.mode == MODE_KIOSK and measure.value == "BMI":
                    continue

                for category in VisualizationCategory:
                    # Skip BMI category in kiosk mode
                    if self.mode == MODE_KIOSK and category.value == "BMI":
                        continue

                    # Exclude BMI|BMI which is not in the requirements
                    if not (measure.value == "BMI" and category.value == "BMI"):
                        required_combinations.append((measure.value, category.value))

            # Generate each report
            for measure, category in required_combinations:
                key = f"{measure}_{category}".lower().replace(" ", "_")
                try:
                    reports[key] = self.generate_latest_report(
                        health_measure=measure, visualization_cat=category
                    )
                except ValueError as e:
                    print(f"Skipping {key}: {str(e)}")

        elif report_type == "Trending":
            # Generate combinations for trending reports
            for measure in HealthMeasure:
                # Skip BMI measure in kiosk mode
                if self.mode == MODE_KIOSK and measure.value == "BMI":
                    continue

                for period in TimePeriod:
                    required_combinations.append((measure.value, period.value))

            # Generate each report
            for measure, period in required_combinations:
                key = f"{measure}_{period}".lower().replace(" ", "_")
                try:
                    reports[key] = self.generate_trending_report(
                        health_measure=measure, time_period=period
                    )
                except ValueError as e:
                    print(f"Skipping {key}: {str(e)}")
        else:
            raise ValueError(f"Invalid report type: {report_type}")

        return reports

    def format_table(self, df: pd.DataFrame) -> str:
        """Convert DataFrame to formatted markdown-style table with percentage formatting"""
        if df.empty:
            return "No data available."

        # Format percentages if column exists
        if "Percentage" in df.columns:
            df = df.copy()
            df["Percentage"] = df["Percentage"].apply(lambda x: f"{x:.2f}%")

        return df.to_markdown(index=False)

    def get_report_summary(
        self, report_type: str, health_measure: str, category: str, data: pd.DataFrame
    ) -> str:
        """
        Generate a natural language summary of the report using LLM if available

        Parameters:
        report_type (str): 'Latest' or 'Trending'
        health_measure (str): Health measure type
        category (str): Specific categorization or time period
        data (pd.DataFrame): Report data

        Returns:
        str: Natural language summary or message if LLM not available
        """
        if not self.openai_client:
            return (
<<<<<<< HEAD
                "OpenAI client not available. Set API key to enable natural language summaries and recommendations."
=======
                "OpenAI client is not available. Set API key to enable natural language summaries and recommendations."
>>>>>>> fc44b361
            )

        formatted_table = self.format_table(data)

        formatted_prompt = self.SYSTEM_PROMPT.format(
            report_type=report_type,
            health_measurement=health_measure,
            visualization_category=category,
            data=formatted_table,
        )

        try:
            response = self.openai_client.chat.completions.create(
                model="gpt-4o",
                messages=[
                    {
                        "role": "system",
                        "content": self.SYSTEM_PROMPT
                    },
                    {
                        "role": "user",
                        "content": formatted_prompt
                    }
                ]
            )

            return response.choices[0].message.content
        except Exception as e:
            return f"Error generating summary: {str(e)}"
        
    def generate_health_recommendations(
        self,
        report_type: str,
        health_measurement: str,
        visualization_category: str,
        data: pd.DataFrame,
    ) -> Optional[Dict]:
        """
        Generate health recommendations based on the analysis data using OpenAI

        Parameters:
        report_type (str): Type of report ('Latest' or 'Trending')
        health_measurement (str): Health measure being analyzed
        visualization_category (str): Category for visualization
        data (pd.DataFrame): Analysis data

        Returns:
        Optional[Dict]: Health recommendations in JSON format or None if OpenAI client is not available
        """
        if not self.openai_client:
            return None

        try:
            # Format data for the prompt
            formatted_data = self.format_table(data)

            response = self.openai_client.responses.create(
                model="o3-mini",  # Use your preferred model
                input=[
                    {
                        "role": "system", 
                        "content": self.RECOMMENDATIONS_PROMPT
                    },
                    {
                        "role": "user", 
                        "content": f"""
                        Report Type: {report_type}
                        Health Measurement: {health_measurement}
                        Visualization Category: {visualization_category}
                        Data: {formatted_data}
                        """
                    }
                ],
                text={
                    "format": {
                        "type": "json_schema",
                        "name": "health_recommendations",
                        "schema": {
                            "type": "object",
                            "properties": {
                                "recommendations": {
                                    "type": "array",
                                    "items": {
                                        "type": "object",
                                        "properties": {
                                            "action": {"type": "string"},
                                            "action_keyword": {"type": "string"}, 
                                            "action_details": {"type": "string"},
                                            "target_group": {"type": "string"},
                                            "priority": {
                                                "type": "integer"
                                            }
                                        },
                                        "required": ["action","action_keyword", "action_details", "target_group", "priority"],
                                        "additionalProperties": False
                                    }
                                },
                                "report_metadata": {
                                    "type": "object",
                                    "properties": {
                                        "report_type": {
                                            "type": "string",
                                            "enum": ["Latest", "Trending"]
                                        },
                                        "health_measurement": {
                                            "type": "string",
                                            "enum": ["Overall", "Hypertension", "Stress", "Wellness", "BMI"]
                                        },
                                        "visualization_category": {
                                            "type": "string",
                                            "enum": ["Overall", "By Age Range", "By Gender", "By BMI", "yearly", "quarterly","monthly", "weekly"]
                                        }
                                    },
                                    "required": ["report_type", "health_measurement", "visualization_category"],
                                    "additionalProperties": False
                                }
                            },
                            "required": ["recommendations", "report_metadata"],
                            "additionalProperties": False
                        },
                        "strict": True
                    }
                }
            )

            # Parse the output
            return json.loads(response.output_text)

        except Exception as e:
            print(f"Error generating health recommendations: {e}")
            return None

    def generate_health_recommendations(
        self,
        report_type: str,
        health_measurement: str,
        visualization_category: str,
        data: pd.DataFrame,
    ) -> Optional[Dict]:
        """
        Generate health recommendations based on the analysis data using OpenAI

        Parameters:
        report_type (str): Type of report ('Latest' or 'Trending')
        health_measurement (str): Health measure being analyzed
        visualization_category (str): Category for visualization
        data (pd.DataFrame): Analysis data

        Returns:
        Optional[Dict]: Health recommendations in JSON format or None if OpenAI client is not available
        """
        if not self.openai_client:
            return None

        try:
            # Format data for the prompt
            formatted_data = self.format_table(data)

            response = self.openai_client.responses.create(
                model="o3-mini",  # Use your preferred model
                input=[
                    {
                        "role": "system", 
                        "content": self.RECOMMENDATIONS_PROMPT
                    },
                    {
                        "role": "user", 
                        "content": f"""
                        Report Type: {report_type}
                        Health Measurement: {health_measurement}
                        Visualization Category: {visualization_category}
                        Data: {formatted_data}
                        """
                    }
                ],
                text={
                    "format": {
                        "type": "json_schema",
                        "name": "health_recommendations",
                        "schema": {
                            "type": "object",
                            "properties": {
                                "recommendations": {
                                    "type": "array",
                                    "items": {
                                        "type": "object",
                                        "properties": {
                                            "action": {"type": "string"},
                                            "action_keyword": {"type": "string"}, 
                                            "action_details": {"type": "string"},
                                            "target_group": {"type": "string"},
                                            "priority": {
                                                "type": "integer"
                                            }
                                        },
                                        "required": ["action","action_keyword", "action_details", "target_group", "priority"],
                                        "additionalProperties": False
                                    }
                                },
                                "report_metadata": {
                                    "type": "object",
                                    "properties": {
                                        "report_type": {
                                            "type": "string",
                                            "enum": ["Latest", "Trending"]
                                        },
                                        "health_measurement": {
                                            "type": "string",
                                            "enum": ["Overall", "Hypertension", "Stress", "Wellness", "BMI"]
                                        },
                                        "visualization_category": {
                                            "type": "string",
                                            "enum": ["Overall", "By Age Range", "By Gender", "By BMI", "yearly", "quarterly","monthly", "weekly"]
                                        }
                                    },
                                    "required": ["report_type", "health_measurement", "visualization_category"],
                                    "additionalProperties": False
                                }
                            },
                            "required": ["recommendations", "report_metadata"],
                            "additionalProperties": False
                        },
                        "strict": True
                    }
                }
            )

            # Parse the output
            return json.loads(response.output_text)

        except Exception as e:
            print(f"Error generating health recommendations: {e}")
            return None

    def run_analysis(
        self,
        report_type: str,
        health_measure: str,
        category: str,
        with_summary: bool = False,
        enable_display: bool = False,
<<<<<<< HEAD
        with_recommendations: bool = False,
=======
        with_recommendations: bool = False
>>>>>>> fc44b361
    ) -> Dict:
        """
        Run a complete analysis for the specified parameters

        Parameters:
        report_type (str): 'Latest' or 'Trending'
        health_measure (str): Health measure type (e.g., 'Overall', 'Hypertension')
        category (str): Category for latest report or time period for trending report
        with_summary (bool): Whether to include natural language summary
        enable_display (bool): Whether to display visualization
        with_recommendations (bool): Whether to include health recommendations

        Returns:
        Dict: Dictionary containing report data and optional summary/recommendations
        """
        # Validate request
        self._validate_request(health_measure, category)

        result = {
            "report_type": report_type,
            "health_measure": health_measure,
            "category": category,
            "mode": self.mode,
        }

        # Generate appropriate report
        if report_type == "Latest":
            data = self.generate_latest_report(health_measure, category)
        elif report_type == "Trending":
            data = self.generate_trending_report(health_measure, category)
        else:
            raise ValueError(f"Invalid report type: {report_type}")

        result["data"] = data

        # Add summary if requested and available
        if with_summary:
            result["summary"] = self.get_report_summary(
                report_type, health_measure, category, data
            )

<<<<<<< HEAD
        # Add health recommendations if requested and available
=======
        # Add health recommendation if requested and available
>>>>>>> fc44b361
        if with_recommendations:
            recommendations = self.generate_health_recommendations(
                report_type, health_measure, category, data
            )
            if recommendations:
                result["recommendations"] = recommendations

        # Display visualization if requested
        if enable_display:
            self._display_visualization(result)

        return result

    def _display_visualization(self, result: Dict):
        """Display visualization based on report type"""
        report_type = result["report_type"]
        df_plot = result["data"]

        # Check if dataframe is not empty
        if df_plot.empty:
            print("No data to visualize.")
            return

        # Get column names
        time_column = df_plot.columns[0]  # First column (category or time period)
        category_column = df_plot.columns[1]  # Health measure category

        plt.figure(figsize=(12, 6))

        # Get unique categories
        unique_categories = df_plot[category_column].unique()

        # Define color palette
        colors = plt.get_cmap("tab10", len(unique_categories))

        # Choose visualization type based on report type
        if report_type == "Trending":
            self._create_trending_visualization(
                df_plot, time_column, category_column, unique_categories, colors
            )
        else:  # Latest
            self._create_latest_visualization(
                df_plot, time_column, category_column, unique_categories, colors
            )

        # Show plot
        plt.tight_layout()
        plt.show()

    def _create_trending_visualization(
        self,
        df: pd.DataFrame,
        time_column: str,
        category_column: str,
        unique_categories: np.ndarray,
        colors,
    ):
        """Create visualization for trending reports"""
        # Plot each category separately
        for idx, category in enumerate(unique_categories):
            category_data = df[df[category_column] == category]
            plt.plot(
                category_data[time_column],
                category_data["Percentage"],
                marker="o",
                linestyle="-",
                label=f"{category}",
                color=colors(idx),
            )

        # Formatting
        plt.xlabel(time_column, fontsize=12)
        plt.ylabel("Percentage (%)", fontsize=12)
        plt.title(f"Trend Analysis: {category_column} Over Time", fontsize=14)
        plt.xticks(rotation=45)
        plt.grid(True, linestyle="--", alpha=0.6)
        plt.legend(loc="upper right")

    def _create_latest_visualization(
        self,
        df: pd.DataFrame,
        category_column: str,
        measure_column: str,
        unique_categories: np.ndarray,
        colors,
    ):
        """Create visualization for latest reports"""
        # Set width for bars
        bar_width = 0.2
        positions = np.arange(len(df[category_column].unique()))  # Positions for bars

        # Create bars for each category
        for idx, category in enumerate(unique_categories):
            category_data = df[df[measure_column] == category]

            plt.bar(
                positions + (idx * bar_width),
                category_data["Percentage"],
                width=bar_width,
                label=f"{category}",
                color=colors(idx),
            )

        # Formatting
        plt.xlabel(category_column, fontsize=12)
        plt.ylabel("Percentage (%)", fontsize=12)
        plt.title(
            f"Latest Analysis: {measure_column} by {category_column}", fontsize=14
        )
        plt.xticks(
            positions + (bar_width * (len(unique_categories) / 2)),
            df[category_column].unique(),
            rotation=45,
        )
        plt.grid(axis="y", linestyle="--", alpha=0.6)
        plt.legend(loc="upper right")


# Main execution section
if __name__ == "__main__":
    # Get connection type
    use_database = True
    
    # Get data paths from environment variables
    mobile_data_path = os.getenv("STAFF_HEALTH_DATA_MOBILE")
    kiosk_data_path = os.getenv("STAFF_HEALTH_DATA_KIOSK")
    
    # Get API key from environment variable
    api_key = os.getenv("OPENAI_API_KEY")

    try:
        # Initialize analyzers based on connection type
        if use_database:
            print("Using database connection...")
            # For mobile data using database
            mobile_analyzer = StaffHealthAnalyzer(
                data_path="non_existent_file.csv",  # This will trigger database fallback
                mode=MODE_MOBILE,
                api_key=api_key,
            )

<<<<<<< HEAD
    # Get database configuration from environment variables
    db_config = {
        "host": os.getenv("host"),
        "port": os.getenv("port"),
        "dbname": os.getenv("dbname"),
        "user": os.getenv("user"),
        "password": os.getenv("pass"),
    }

    # Get API key from environment variable
    api_key = os.getenv("OPENAI_API_KEY")

    # For mobile data
    mobile_analyzer = StaffHealthAnalyzer(
        data_path=os.getenv("STAFF_HEALTH_DATA_MOBILE"),
        mode="mobile",
        api_key=api_key,
        db_config=db_config,
    )

    # For kiosk data
    kiosk_analyzer = StaffHealthAnalyzer(
        data_path=os.getenv("STAFF_HEALTH_DATA_KIOSK"),
        mode="kiosk",
        api_key=api_key,
        db_config=db_config,
    )

    # Generate report
    generated_report = mobile_analyzer.run_analysis(
        report_type="Latest",  # Latest | Trending
        health_measure="Overall",  # Overall | BMI | Hypertension | Stress | Wellness
        category="Age_range",  # Age_range, Gender, BMI, Overall | Weekly, Monthly, Quarterly, Yearly
        with_summary=True,  # Set to True if have an API key
        enable_display=True,  # Set to True to display visualization
        with_recommendations=True,  # Set to True to include health recommendations
=======
            # For kiosk data using database
            kiosk_analyzer = StaffHealthAnalyzer(
                data_path="non_existent_file.csv",  # This will trigger database fallback
                mode=MODE_KIOSK,
                api_key=api_key,
            )
        else:
            print("Using CSV files...")
            if not mobile_data_path or not kiosk_data_path:
                raise ValueError("CSV file paths not found in environment variables")
                
            # For mobile data using CSV
            mobile_analyzer = StaffHealthAnalyzer(
                data_path=mobile_data_path,
                mode=MODE_MOBILE,
                api_key=api_key,
            )

            # For kiosk data using CSV
            kiosk_analyzer = StaffHealthAnalyzer(
                data_path=kiosk_data_path,
                mode=MODE_KIOSK,
                api_key=api_key,
            )
    except Exception as e:
        print(f"Error: {str(e)}")

    # Example analyses
    print("\nGenerating Report...")
    generated_report = mobile_analyzer.run_analysis(
        report_type="Latest",
        health_measure="Overall",
        category="Age_range",
        with_summary=False,
        enable_display=True,
        with_recommendations=True
>>>>>>> fc44b361
    )
    print("\nGenerated Report:")
    print(generated_report["data"])

    # Print summary if available
    if "summary" in generated_report:
        print("\nSummary:")
        print(generated_report["summary"])

    # Print recommendations if available
    if "recommendations" in generated_report:
        print("\nRecommendations:")
        print(generated_report["recommendations"])<|MERGE_RESOLUTION|>--- conflicted
+++ resolved
@@ -6,23 +6,9 @@
 import json
 from sqlalchemy import create_engine
 from enum import Enum
-<<<<<<< HEAD
-from typing import Dict, Optional, Any, List
+from typing import Dict, Optional, Any
 from functools import lru_cache
-import json
-from openai import OpenAI
-from dotenv import load_dotenv
-
-# Load environment variables from .env file
-=======
-from dotenv import load_dotenv
-from typing import Dict, Optional, Any, Tuple
-from functools import lru_cache
-from openai import OpenAI
-
-# Load environment variables
->>>>>>> fc44b361
-load_dotenv()
+
 
 # Constants
 DEFAULT_BMI_VALUE = 22.0
@@ -76,17 +62,6 @@
     AGE_BINS = [0, 25, 35, 45, 55, 100]
     AGE_LABELS = ["18-25", "26-35", "36-45", "46-55", "55+"]
 
-<<<<<<< HEAD
-    # System prompt for health recommendations
-    RECOMMENDATIONS_PROMPT = """  
-    Act as a workplace health advisor tasked with generating actionable recommendations to improve employee health based on data insights. Analyze the provided data and generate prioritized recommendations.
-=======
-    RECOMMENDATIONS_PROMPT = """
-    Act as a workplace health advisor tasked with generating actionable recommendations to improve employee health based on data insights.
-    Analyze the provided data and generate prioritized recommendations.
->>>>>>> fc44b361
-    """
-
     def __init__(
         self,
         data_path: str,
@@ -114,12 +89,8 @@
         # Initialize mappings
         self._initialize_mappings()
 
-<<<<<<< HEAD
-        # Initialize OpenAI client if API key is provided
-=======
-        # Initialize OpenAI if API key is provided
->>>>>>> fc44b361
-        self.openai_client = self._initialize_openai_client(api_key)
+        # Initialize LLM if API key is provided
+        self.llm = self._initialize_llm(api_key)
 
     def _load_and_preprocess_data(self, data_path: str) -> pd.DataFrame:
         """Load and preprocess the dataset"""
@@ -171,14 +142,7 @@
                 )
 
         # Convert date column to datetime
-<<<<<<< HEAD
-        df["date"] = pd.to_datetime(df["date"], dayfirst=True)
-=======
-        df["date"] = pd.to_datetime(df["date"], format='mixed', dayfirst=True)
-
-        # Remove time component, keep only date
-        df["date"] = df["date"].dt.date
->>>>>>> fc44b361
+        df["date"] = pd.to_datetime(df["date"])
 
         # Handle demographic data based on mode
         df = self._handle_demographic_data(df)
@@ -387,21 +351,11 @@
         else:
             return "risky"
 
-    def _initialize_openai_client(self, api_key: Optional[str]) -> Optional[OpenAI]:
-        """Initialize OpenAI client if API key is provided"""
+    def _initialize_llm(self, api_key: Optional[str]) -> Any:
+        """Initialize LLM if API key is provided"""
         if not api_key:
-<<<<<<< HEAD
-            # Try to get API key from environment variable
-            api_key = os.getenv("OPENAI_API_KEY")
-            if not api_key:
-                return None
-
-=======
-            api_key = os.getenv("OPENAI_API_KEY")
-            if not api_key:
-                return None
-        
->>>>>>> fc44b361
+            return None
+
         try:
             return OpenAI(api_key=api_key)
         except Exception as e:
@@ -723,11 +677,7 @@
         """
         if not self.openai_client:
             return (
-<<<<<<< HEAD
-                "OpenAI client not available. Set API key to enable natural language summaries and recommendations."
-=======
-                "OpenAI client is not available. Set API key to enable natural language summaries and recommendations."
->>>>>>> fc44b361
+                "LLM not available. Set API key to enable natural language summaries."
             )
 
         formatted_table = self.format_table(data)
@@ -969,11 +919,6 @@
         category: str,
         with_summary: bool = False,
         enable_display: bool = False,
-<<<<<<< HEAD
-        with_recommendations: bool = False,
-=======
-        with_recommendations: bool = False
->>>>>>> fc44b361
     ) -> Dict:
         """
         Run a complete analysis for the specified parameters
@@ -1014,18 +959,6 @@
             result["summary"] = self.get_report_summary(
                 report_type, health_measure, category, data
             )
-
-<<<<<<< HEAD
-        # Add health recommendations if requested and available
-=======
-        # Add health recommendation if requested and available
->>>>>>> fc44b361
-        if with_recommendations:
-            recommendations = self.generate_health_recommendations(
-                report_type, health_measure, category, data
-            )
-            if recommendations:
-                result["recommendations"] = recommendations
 
         # Display visualization if requested
         if enable_display:
@@ -1140,102 +1073,41 @@
 
 # Main execution section
 if __name__ == "__main__":
-    # Get connection type
-    use_database = True
-    
-    # Get data paths from environment variables
-    mobile_data_path = os.getenv("STAFF_HEALTH_DATA_MOBILE")
-    kiosk_data_path = os.getenv("STAFF_HEALTH_DATA_KIOSK")
-    
-    # Get API key from environment variable
-    api_key = os.getenv("OPENAI_API_KEY")
-
-    try:
-        # Initialize analyzers based on connection type
-        if use_database:
-            print("Using database connection...")
-            # For mobile data using database
-            mobile_analyzer = StaffHealthAnalyzer(
-                data_path="non_existent_file.csv",  # This will trigger database fallback
-                mode=MODE_MOBILE,
-                api_key=api_key,
-            )
-
-<<<<<<< HEAD
-    # Get database configuration from environment variables
+
+    config = configparser.ConfigParser()
+    config.read("config.ini")
+
     db_config = {
-        "host": os.getenv("host"),
-        "port": os.getenv("port"),
-        "dbname": os.getenv("dbname"),
-        "user": os.getenv("user"),
-        "password": os.getenv("pass"),
+        "host": config["db"]["host"],
+        "port": config["db"]["port"],
+        "dbname": config["db"]["dbname"],
+        "user": config["db"]["user"],
+        "password": config["db"]["password"],
     }
-
-    # Get API key from environment variable
-    api_key = os.getenv("OPENAI_API_KEY")
 
     # For mobile data
     mobile_analyzer = StaffHealthAnalyzer(
-        data_path=os.getenv("STAFF_HEALTH_DATA_MOBILE"),
+        data_path="staff_health_data.csv",
         mode="mobile",
-        api_key=api_key,
+        api_key=os.environ.get("OPENAI_API_KEY", config["llm"]["api_key"]),
         db_config=db_config,
     )
 
     # For kiosk data
     kiosk_analyzer = StaffHealthAnalyzer(
-        data_path=os.getenv("STAFF_HEALTH_DATA_KIOSK"),
+        data_path="staff_health_data_kiosk.csv",
         mode="kiosk",
-        api_key=api_key,
+        api_key=os.environ.get("OPENAI_API_KEY", config["llm"]["api_key"]),
         db_config=db_config,
     )
 
     # Generate report
-    generated_report = mobile_analyzer.run_analysis(
+    generated_report = kiosk_analyzer.run_analysis(
         report_type="Latest",  # Latest | Trending
         health_measure="Overall",  # Overall | BMI | Hypertension | Stress | Wellness
         category="Age_range",  # Age_range, Gender, BMI, Overall | Weekly, Monthly, Quarterly, Yearly
-        with_summary=True,  # Set to True if have an API key
-        enable_display=True,  # Set to True to display visualization
-        with_recommendations=True,  # Set to True to include health recommendations
-=======
-            # For kiosk data using database
-            kiosk_analyzer = StaffHealthAnalyzer(
-                data_path="non_existent_file.csv",  # This will trigger database fallback
-                mode=MODE_KIOSK,
-                api_key=api_key,
-            )
-        else:
-            print("Using CSV files...")
-            if not mobile_data_path or not kiosk_data_path:
-                raise ValueError("CSV file paths not found in environment variables")
-                
-            # For mobile data using CSV
-            mobile_analyzer = StaffHealthAnalyzer(
-                data_path=mobile_data_path,
-                mode=MODE_MOBILE,
-                api_key=api_key,
-            )
-
-            # For kiosk data using CSV
-            kiosk_analyzer = StaffHealthAnalyzer(
-                data_path=kiosk_data_path,
-                mode=MODE_KIOSK,
-                api_key=api_key,
-            )
-    except Exception as e:
-        print(f"Error: {str(e)}")
-
-    # Example analyses
-    print("\nGenerating Report...")
-    generated_report = mobile_analyzer.run_analysis(
-        report_type="Latest",
-        health_measure="Overall",
-        category="Age_range",
-        with_summary=False,
-        enable_display=True,
-        with_recommendations=True
->>>>>>> fc44b361
+        with_summary=False,  # Set to True if have an API key
+        enable_display=False,  # Set to True to display visualization
     )
     print("\nGenerated Report:")
     print(generated_report["data"])
@@ -1245,7 +1117,23 @@
         print("\nSummary:")
         print(generated_report["summary"])
 
-    # Print recommendations if available
-    if "recommendations" in generated_report:
-        print("\nRecommendations:")
-        print(generated_report["recommendations"])+    # Example of generating all reports
+    """
+    # Generate and save all latest reports
+    print('Generating and saving latest reports...')
+    all_latest_reports = mobile_analyzer.generate_all_reports("Latest")
+    for key, report in all_latest_reports.items():
+        os.makedirs("reports/latest", exist_ok=True)
+        filename = f"reports/latest/{key}.csv"
+        report.to_csv(filename, index=False)
+        print(f"Saved {filename}")
+
+    # Generate and save all trending reports
+    print('Generating and saving trending reports...')
+    all_trending_reports = mobile_analyzer.generate_all_reports("Trending")
+    for key, report in all_trending_reports.items():
+        os.makedirs("reports/trending", exist_ok=True)
+        filename = f"reports/trending/{key}.csv"
+        report.to_csv(filename, index=False)
+        print(f"Saved {filename}")
+    """